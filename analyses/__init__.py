--- conflicted
+++ resolved
@@ -1,4 +1,3 @@
-<<<<<<< HEAD
 from .entanglement import compute_negativity, compute_log_negativity, bipartite_partial_trace
 from .entropy import compute_vn_entropy, compute_linear_entropy, compute_mutual_information
 from .coherence import l1_coherence, relative_entropy_coherence
@@ -40,31 +39,6 @@
         "purity": purity,
         "fidelity": fid
     }
-=======
-"""
-Analysis module for quantum metrics and visualization.
-"""
-from typing import Dict, Any
-from qutip import Qobj
-
-from .coherence import coherence_metric
-from .entanglement import concurrence, negativity, log_negativity
-from .entropy import von_neumann_entropy, renyi_entropy
-
-def run_analyses(state: Qobj) -> Dict[str, Any]:
-    """
-    Run all available quantum analyses on a given state.
-    
-    Parameters:
-        state: Quantum state to analyze
-        
-    Returns:
-        Dictionary mapping metric names to their values
-    """
-    results = {
-        'vn_entropy': von_neumann_entropy(state),
-        'l1_coherence': coherence_metric(state)
-    }
     
     # Calculate appropriate entanglement measures based on number of qubits
     num_qubits = len(state.dims[0])
@@ -90,5 +64,4 @@
     'von_neumann_entropy',
     'renyi_entropy',
     'run_analyses'
-]
->>>>>>> 0f940e91
+]