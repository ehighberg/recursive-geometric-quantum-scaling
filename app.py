--- conflicted
+++ resolved
@@ -1,9 +1,4 @@
-<<<<<<< HEAD
-"""The main entry point for the Quantum Simulation and Analysis Tool. It sets up the Streamlit app and handles the overall layout, styling, and user interface."""
-
-=======
 # app.py
->>>>>>> d18fb2db
 import streamlit as st
 from simulations.scripts.evolve_state import (
     run_standard_state_evolution,
@@ -32,30 +27,6 @@
     "Circuit -> Fibonacci Braiding"
 ])
 
-<<<<<<< HEAD
-def on_tab_change():
-    """Handles tab state changes."""
-    try:
-        # Get current tab index
-        current_tab = st.session_state['active_tab']
-
-        # Validate state requirements for analysis tab
-        if current_tab == 1:
-            if 'simulation_results' not in st.session_state:
-                st.warning("⚠️ Please run an experiment first")
-                st.session_state['active_tab'] = 0  # Return to state creation
-    except Exception as e:
-        add_log_message('error', f"Error handling tab change: {str(e)}")
-
-with tabs[0]:
-    st.header("Quantum state creation, quantum circuit setup, experiment definition")
-
-    # State creation
-    initial_states = {
-        'standard': ['fock', 'coherent', 'squeezed', 'cat', 'bell', 'ghz', 'cluster'],
-        'entanglement': ['bell', 'ghz', 'cluster']  # Multi-qubit states only
-    }
-=======
 if st.button("Run Simulation"):
     if mode=="State -> Standard":
         num_qubits = st.slider("Number of Qubits", 1, 4, 2)
@@ -80,5 +51,4 @@
         st.write("Got final 2Q φ-scaled state:", res.states[-1])
     else:
         fib_final= run_fibonacci_braiding_circuit()
-        st.write("Fibonacci braiding final state:", fib_final)
->>>>>>> d18fb2db
+        st.write("Fibonacci braiding final state:", fib_final)