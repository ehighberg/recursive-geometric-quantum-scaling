"""
Analysis and visualization of quantum simulation results in Streamlit.
"""

import numpy as np
import matplotlib.pyplot as plt
import streamlit as st
from typing import List, Optional
from qutip import Qobj, fidelity

from analyses.visualization.state_plots import (
    plot_state_evolution,
    plot_bloch_sphere,
    plot_state_matrix
)
from analyses.visualization.metric_plots import (
    plot_metric_evolution,
    plot_metric_comparison,
    plot_metric_distribution
)
from analyses import run_analyses

def analyze_simulation_results(result, mode: str):
    """
    Analyze and visualize simulation results.
    
    Parameters:
        result: Simulation result object containing states and times,
               or a single final state for braiding circuits
        mode: Simulation mode (e.g., "Standard State", "Phi-Scaled", etc.)
    """
    if not result:
        st.warning("No simulation results to analyze. Please run a simulation first.")
        return
    
    st.header("Simulation Analysis")
    
    # Handle both time evolution results and single-state results
    if hasattr(result, 'states') and result.states:
        states = result.states
        times = getattr(result, 'times', list(range(len(states))))
        final_state = states[-1]
    elif isinstance(result, Qobj):
        # For Fibonacci braiding, we get a single state
        states = [result]
        times = [0]
        final_state = result
    else:
        st.warning("No valid quantum states found in the results.")
        return
    
    # Create tabs for different visualizations
    tab1, tab2, tab3, tab4 = st.tabs(["State Evolution", "Quantum Metrics", "Noise Analysis", "State Visualization"])
    
    with tab1:
        st.subheader("State Evolution")
        
        if len(states) > 1:
            # State evolution plot (only for time evolution results)
            fig_evolution = plot_state_evolution(
                states,
                times,
                title=f"{mode} Evolution"
            )
            st.pyplot(fig_evolution)
        
        # Final state details
        st.subheader("Final State Details")
        if final_state.isket:
            st.write("Pure State (State Vector)")
        else:
            st.write("Mixed State (Density Matrix)")
        
        # Show matrix visualization
        fig_matrix = plot_state_matrix(
            final_state,
            title="Final State Representation"
        )
        st.pyplot(fig_matrix)
        
        # For single-qubit states, show Bloch sphere
        if final_state.dims == [[2], [1]] or final_state.dims == [[2], [2]]:
            fig_bloch = plot_bloch_sphere(
                final_state,
                title="Bloch Sphere Representation"
            )
            st.pyplot(fig_bloch)
    
    with tab2:
        st.subheader("Quantum Metrics Evolution")
        
        if len(states) > 1:
            # Metric evolution plot
            fig_metrics = plot_metric_evolution(
                states,
                times,
                title=f"Metrics Evolution - {mode}"
            )
            st.pyplot(fig_metrics)
            
<<<<<<< HEAD
            # Metric comparisons
            st.subheader("Metric Correlations")
            fig_comparison = plot_metric_comparison(
                states,
                metric_pairs=[
                    ('vn_entropy', 'l1_coherence'),
                    ('vn_entropy', 'negativity'),
                    ('l1_coherence', 'negativity'),
                    ('purity', 'fidelity')
                ],
                title="Metric Correlations"
            )
            st.pyplot(fig_comparison)
=======
            # Calculate metrics for each state
            all_metrics = [run_analyses(state) for state in states]
            
            # Basic metrics for all states
            metrics = {
                'Entropy': [m['vn_entropy'] for m in all_metrics],
                'Coherence': [m['l1_coherence'] for m in all_metrics]
            }
            
            # Add appropriate entanglement metrics based on number of qubits
            num_qubits = len(states[0].dims[0])
            if num_qubits == 2:
                metrics['Concurrence'] = [m['concurrence'] for m in all_metrics]
                # Metric comparisons
                st.subheader("Metric Correlations")
                fig_comparison = plot_metric_comparison(
                    metrics,
                    metric_pairs=[
                        ('Entropy', 'Coherence'),
                        ('Entropy', 'Concurrence'),
                        ('Coherence', 'Concurrence')
                    ],
                    title="Metric Correlations"
                )
                st.pyplot(fig_comparison)
            elif num_qubits > 2:
                metrics['Negativity'] = [m['negativity'] for m in all_metrics]
                metrics['Log Negativity'] = [m['log_negativity'] for m in all_metrics]
                # Metric comparisons
                st.subheader("Metric Correlations")
                fig_comparison = plot_metric_comparison(
                    metrics,
                    metric_pairs=[
                        ('Entropy', 'Coherence'),
                        ('Entropy', 'Negativity'),
                        ('Coherence', 'Negativity')
                    ],
                    title="Metric Correlations"
                )
                st.pyplot(fig_comparison)
>>>>>>> 0f940e91
            
            # Metric distributions
            st.subheader("Metric Distributions")
            fig_dist = plot_metric_distribution(
                metrics,
                title="Metric Distributions"
            )
            st.pyplot(fig_dist)
        else:
            # For single-state results, show metrics as cards
<<<<<<< HEAD
            analysis_results = run_analyses(states[0], final_state)
            col1, col2, col3, col4, col5 = st.columns(5)
            with col1:
=======
            analysis_results = run_analyses(final_state)
            # Display available metrics
            cols = st.columns(3)
            with cols[0]:
>>>>>>> 0f940e91
                st.metric("von Neumann Entropy", f"{analysis_results['vn_entropy']:.4f}")
            with cols[1]:
                st.metric("L1 Coherence", f"{analysis_results['l1_coherence']:.4f}")
<<<<<<< HEAD
            with col3:
                st.metric("Negativity", f"{analysis_results['negativity']:.4f}")
            with col4:
                st.metric("Purity", f"{analysis_results['purity']:.4f}")
            with col5:
                st.metric("Fidelity", f"{analysis_results['fidelity']:.4f}")
=======
            
            # Show appropriate entanglement measures based on number of qubits
            num_qubits = len(final_state.dims[0])
            if num_qubits == 2:
                with cols[2]:
                    st.metric("Concurrence", f"{analysis_results['concurrence']:.4f}")
            elif num_qubits > 2:
                with cols[2]:
                    st.metric("Negativity", f"{analysis_results['negativity']:.4f}")
                with st.columns(3)[0]:  # Create new row of columns
                    st.metric("Log Negativity", f"{analysis_results['log_negativity']:.4f}")
>>>>>>> 0f940e91
    
    with tab3:
        st.subheader("Noise Analysis")
        
        if len(states) > 1:
            # Calculate noise metrics
            initial_state = states[0]
            if initial_state.isket:
                initial_state = initial_state * initial_state.dag()
            
            # Display noise metrics over time
            st.subheader("Noise Effects")
            
            # Create three columns for different noise metrics
            col1, col2, col3, col4 = st.columns(4)
            
            with col1:
                st.markdown("**Decoherence Rate**")
                # Calculate decoherence rate from coherence decay
                coherences = []
                for state in states:
                    if state.isket:
                        state = state * state.dag()
                    # Calculate coherence as mean of off-diagonal elements
                    state_mat = state.full()
                    n = state_mat.shape[0]
                    coh = []
                    for i in range(n):
                        for j in range(i+1, n):
                            coh.append(abs(state_mat[i,j]))
                    coherences.append(np.mean(coh) if coh else 0)
                
                # Plot decoherence
                fig_decoh = plt.figure(figsize=(8, 4))
                plt.plot(times, coherences)
                plt.title("Coherence Decay")
                plt.xlabel("Time")
                plt.ylabel("Coherence")
                st.pyplot(fig_decoh)
            
            with col2:
                st.markdown("**State Purity**")
                # Calculate purity over time
                purities = []
                for state in states:
                    if state.isket:
                        state = state * state.dag()
                    purities.append((state * state).tr().real)
                
                # Plot purity
                fig_purity = plt.figure(figsize=(8, 4))
                plt.plot(times, purities)
                plt.title("State Purity")
                plt.xlabel("Time")
                plt.ylabel("Tr(ρ2)")
                plt.ylim(0, 1.1)
                st.pyplot(fig_purity)
            
            with col3:
                st.markdown("**Fidelity with Initial State**")
                # Calculate fidelity with initial state
                fidelities = []
                for state in states:
                    if state.isket:
                        state = state * state.dag()
                    fidelities.append(fidelity(initial_state, state))
                
                # Plot fidelity
                fig_fidelity = plt.figure(figsize=(8, 4))
                plt.plot(times, fidelities)
                plt.title("State Fidelity")
                plt.xlabel("Time")
                plt.ylabel("F(ρ0,ρ(t))")
                plt.ylim(0, 1.1)
                st.pyplot(fig_fidelity)
            
            with col4: # Added column for Fidelity Summary
                st.markdown("**Fidelity Summary**")
                # Add noise summary
                st.subheader("Noise Summary")
                final_coherence = coherences[-1]
                final_purity = purities[-1]
                final_fidelity = fidelities[-1]
                
                st.write(f"""
                - Final Coherence: {final_coherence:.4f}
                - Final Purity: {final_purity:.4f}
                - Final Fidelity with Initial State: {final_fidelity:.4f}
                """)
                
                # Estimate decoherence time
                if len(coherences) > 1:
                    decay_threshold = np.exp(-1)  # 1/e threshold
                    for i, coh in enumerate(coherences):
                        if coh <= decay_threshold * coherences[0]:
                            t1_estimate = times[i]
                            st.write(f"- Estimated T1 time: {t1_estimate:.4f}")
                            break
        else:
            st.info("Noise analysis requires time evolution data. Run a time-dependent simulation to see noise effects.")
    
    with tab4:
        st.subheader("State Analysis")
        
        if len(states) > 1:
            # Select state to analyze
            state_idx = st.slider(
                "Select State",
                min_value=0,
                max_value=len(states)-1,
                value=len(states)-1,
                help="Choose which state in the evolution to analyze"
            )
            selected_state = states[state_idx]
            time_label = f" at t={times[state_idx]:.2f}"
        else:
            selected_state = final_state
            time_label = ""
        
        # Run quantum analyses
        analysis_results = run_analyses(states[0], selected_state)
        
        # Display metrics
<<<<<<< HEAD
        col1, col2, col3, col4 = st.columns(4) # Adjusted columns to include Fidelity
        with col1:
=======
        cols = st.columns(3)
        with cols[0]:
>>>>>>> 0f940e91
            st.metric("von Neumann Entropy", f"{analysis_results['vn_entropy']:.4f}")
        with cols[1]:
            st.metric("L1 Coherence", f"{analysis_results['l1_coherence']:.4f}")
<<<<<<< HEAD
        with col3:
            st.metric("Negativity", f"{analysis_results['negativity']:.4f}")
        with col4:
            st.metric("Fidelity", f"{analysis_results['fidelity']:.4f}")
=======
        
        # Show appropriate entanglement measures based on number of qubits
        num_qubits = len(selected_state.dims[0])
        if num_qubits == 2:
            with cols[2]:
                st.metric("Concurrence", f"{analysis_results['concurrence']:.4f}")
        elif num_qubits > 2:
            with cols[2]:
                st.metric("Negativity", f"{analysis_results['negativity']:.4f}")
            with st.columns(3)[0]:  # Create new row of columns
                st.metric("Log Negativity", f"{analysis_results['log_negativity']:.4f}")
>>>>>>> 0f940e91
        
        # Show state visualization
        fig_state = plot_state_matrix(
            selected_state,
            title=f"State{time_label}"
        )
        st.pyplot(fig_state)
        
        if selected_state.dims == [[2], [1]] or selected_state.dims == [[2], [2]]:
            fig_bloch = plot_bloch_sphere(
                selected_state,
                title=f"Bloch Sphere{time_label}"
            )
            st.pyplot(fig_bloch)

def display_experiment_summary(result, mode: str):
    """
    Display a summary of the experiment setup and results.
    """
    st.header("Experiment Summary")
    
    # Display experiment parameters
    st.subheader("Parameters")
    if hasattr(result, '__dict__'):
        for key, value in result.__dict__.items():
            if key != 'states':  # Skip the states array
                st.write(f"{key}: {value}")
    
    # Display basic results
    st.subheader("Results Overview")
    if hasattr(result, 'states'):
        st.write(f"Number of states: {len(result.states)}")
        final_state = result.states[-1]
    else:
        st.write("Single state result")
        final_state = result
    
    st.write(f"State type: {'Pure' if final_state.isket else 'Mixed'}")
    st.write(f"System dimension: {final_state.shape}")<|MERGE_RESOLUTION|>--- conflicted
+++ resolved
@@ -98,7 +98,6 @@
             )
             st.pyplot(fig_metrics)
             
-<<<<<<< HEAD
             # Metric comparisons
             st.subheader("Metric Correlations")
             fig_comparison = plot_metric_comparison(
@@ -112,48 +111,6 @@
                 title="Metric Correlations"
             )
             st.pyplot(fig_comparison)
-=======
-            # Calculate metrics for each state
-            all_metrics = [run_analyses(state) for state in states]
-            
-            # Basic metrics for all states
-            metrics = {
-                'Entropy': [m['vn_entropy'] for m in all_metrics],
-                'Coherence': [m['l1_coherence'] for m in all_metrics]
-            }
-            
-            # Add appropriate entanglement metrics based on number of qubits
-            num_qubits = len(states[0].dims[0])
-            if num_qubits == 2:
-                metrics['Concurrence'] = [m['concurrence'] for m in all_metrics]
-                # Metric comparisons
-                st.subheader("Metric Correlations")
-                fig_comparison = plot_metric_comparison(
-                    metrics,
-                    metric_pairs=[
-                        ('Entropy', 'Coherence'),
-                        ('Entropy', 'Concurrence'),
-                        ('Coherence', 'Concurrence')
-                    ],
-                    title="Metric Correlations"
-                )
-                st.pyplot(fig_comparison)
-            elif num_qubits > 2:
-                metrics['Negativity'] = [m['negativity'] for m in all_metrics]
-                metrics['Log Negativity'] = [m['log_negativity'] for m in all_metrics]
-                # Metric comparisons
-                st.subheader("Metric Correlations")
-                fig_comparison = plot_metric_comparison(
-                    metrics,
-                    metric_pairs=[
-                        ('Entropy', 'Coherence'),
-                        ('Entropy', 'Negativity'),
-                        ('Coherence', 'Negativity')
-                    ],
-                    title="Metric Correlations"
-                )
-                st.pyplot(fig_comparison)
->>>>>>> 0f940e91
             
             # Metric distributions
             st.subheader("Metric Distributions")
@@ -164,39 +121,18 @@
             st.pyplot(fig_dist)
         else:
             # For single-state results, show metrics as cards
-<<<<<<< HEAD
             analysis_results = run_analyses(states[0], final_state)
             col1, col2, col3, col4, col5 = st.columns(5)
             with col1:
-=======
-            analysis_results = run_analyses(final_state)
-            # Display available metrics
-            cols = st.columns(3)
-            with cols[0]:
->>>>>>> 0f940e91
                 st.metric("von Neumann Entropy", f"{analysis_results['vn_entropy']:.4f}")
             with cols[1]:
                 st.metric("L1 Coherence", f"{analysis_results['l1_coherence']:.4f}")
-<<<<<<< HEAD
             with col3:
                 st.metric("Negativity", f"{analysis_results['negativity']:.4f}")
             with col4:
                 st.metric("Purity", f"{analysis_results['purity']:.4f}")
             with col5:
                 st.metric("Fidelity", f"{analysis_results['fidelity']:.4f}")
-=======
-            
-            # Show appropriate entanglement measures based on number of qubits
-            num_qubits = len(final_state.dims[0])
-            if num_qubits == 2:
-                with cols[2]:
-                    st.metric("Concurrence", f"{analysis_results['concurrence']:.4f}")
-            elif num_qubits > 2:
-                with cols[2]:
-                    st.metric("Negativity", f"{analysis_results['negativity']:.4f}")
-                with st.columns(3)[0]:  # Create new row of columns
-                    st.metric("Log Negativity", f"{analysis_results['log_negativity']:.4f}")
->>>>>>> 0f940e91
     
     with tab3:
         st.subheader("Noise Analysis")
@@ -320,34 +256,15 @@
         analysis_results = run_analyses(states[0], selected_state)
         
         # Display metrics
-<<<<<<< HEAD
         col1, col2, col3, col4 = st.columns(4) # Adjusted columns to include Fidelity
         with col1:
-=======
-        cols = st.columns(3)
-        with cols[0]:
->>>>>>> 0f940e91
             st.metric("von Neumann Entropy", f"{analysis_results['vn_entropy']:.4f}")
-        with cols[1]:
+        with col1:
             st.metric("L1 Coherence", f"{analysis_results['l1_coherence']:.4f}")
-<<<<<<< HEAD
         with col3:
             st.metric("Negativity", f"{analysis_results['negativity']:.4f}")
         with col4:
             st.metric("Fidelity", f"{analysis_results['fidelity']:.4f}")
-=======
-        
-        # Show appropriate entanglement measures based on number of qubits
-        num_qubits = len(selected_state.dims[0])
-        if num_qubits == 2:
-            with cols[2]:
-                st.metric("Concurrence", f"{analysis_results['concurrence']:.4f}")
-        elif num_qubits > 2:
-            with cols[2]:
-                st.metric("Negativity", f"{analysis_results['negativity']:.4f}")
-            with st.columns(3)[0]:  # Create new row of columns
-                st.metric("Log Negativity", f"{analysis_results['log_negativity']:.4f}")
->>>>>>> 0f940e91
         
         # Show state visualization
         fig_state = plot_state_matrix(
