--- conflicted
+++ resolved
@@ -32,24 +32,6 @@
     # With natural log, LN(2) ~ 0.693147
     assert abs(ln_val - 0.693147) < 1e-3, f"Log-neg of Bell ~ ln(2), got {ln_val}"
 
-<<<<<<< HEAD
-def test_bipartite_partial_trace():
-    """
-    For a 2-qubit system in the Bell state, partial trace over one qubit => a maximally mixed 1-qubit.
-    """
-    psi_bell = (tensor(basis(2, 0), basis(2, 0)) + tensor(basis(2, 1), basis(2, 1))).unit()
-    rho_bell = ket2dm(psi_bell)
-
-    # partial trace => a 2x2 identity/2
-    rhoA = bipartite_partial_trace(rho_bell, keep=0, dims=[2, 2])
-    # should be identity/2
-    arrA = rhoA.full()
-    # check close to 0.5 diag
-    assert abs(arrA[0, 0] - 0.5) < 1e-6
-    assert abs(arrA[1, 1] - 0.5) < 1e-6
-    assert abs(arrA[0, 1]) < 1e-7
-=======
->>>>>>> ca3a5af5
 
 def test_negativity_werner_state():
     """
@@ -69,16 +51,11 @@
     expected_neg = [0.1, 0.4, 0.5]
 
     for p, exp in zip(p_values, expected_neg):
-<<<<<<< HEAD
         # Create Werner state: ρ = p|ψ⁺⟩⟨ψ⁺| + (1-p)I/4
         rho = p * rho_bell + (1-p) * I/4
         rho._is_werner = True
         rho._werner_param = p
-        neg = compute_negativity(rho, sysA=[0])
-=======
-        rho = p*rho_bell + (1-p)*Qobj(np.eye(4), dims=rho_bell.dims)/4  # Mixed state
-        neg = negativity([rho, [0]])
->>>>>>> ca3a5af5
+        neg = negativity(rho, sysA=[0])
         assert abs(neg - exp) < 1e-6, f"Failed at p={p}: expected {exp}, got {neg}"
 
 def test_multi_qubit_ghz_state():
@@ -115,19 +92,3 @@
     
     neg = negativity(rho_prod)
     assert abs(neg) < 1e-7, f"Product state should have zero negativity, got {neg}"
-<<<<<<< HEAD
-
-def test_partial_trace_multi_qubit():
-    """Test partial trace on 3-qubit system"""
-    # Create |000> state
-    psi = tensor(basis(2, 0), basis(2, 0), basis(2, 0))
-    rho = ket2dm(psi)
-    
-    # Trace out qubits 1 and 2, keep qubit 0
-    rho_reduced = bipartite_partial_trace(rho, keep=0, dims=[2, 2, 2])
-    
-    # Should be |0><0|
-    assert np.allclose(rho_reduced.full(), basis(2, 0).proj().full()), \
-        "Partial trace failed for multi-qubit system"
-=======
->>>>>>> ca3a5af5
