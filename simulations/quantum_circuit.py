"""
Quantum circuit implementations using qutip and qutip-qip.
"""

import numpy as np
from constants import PHI
<<<<<<< HEAD
from qutip import Qobj, ket2dm, mesolve, Options, basis, sigmax, sigmay, sigmaz
from qutip_qip.circuit import QubitCircuit
from qutip_qip.operations import Gate
from .config import load_config
=======
from qutip import Qobj, ket2dm, mesolve, Options, sigmax, sigmay, sigmaz, destroy, tensor, qeye
from qutip_qip.noise import Noise
from qutip_qip.device import Processor
from .quantum_state import positivity_projection
from .config import load_config

class NoiseChannel:
    """
    Manages different types of noise channels for quantum circuits.
    Integrates with QuTiP-QIP's noise models.
    """
    def __init__(self, config=None):
        self.config = config if config else load_config()
        self.noise_config = self.config.get('noise', {})
        
    def get_collapse_operators(self, dims):
        """
        Generate collapse operators based on enabled noise channels.
        
        Parameters:
        -----------
        dims : int or list
            Dimension(s) of the quantum system
            
        Returns:
        --------
        list
            List of collapse operators (Qobj)
        """
        c_ops = []
        
        # Get system operators for single qubit
        a = destroy(2)  # Annihilation operator for 2-level system
        sm = a  # Lowering operator
        sp = a.dag()  # Raising operator
        sx = sigmax()
        sy = sigmay()
        sz = sigmaz()
        
        # For multi-qubit systems, apply to first qubit only
        if isinstance(dims, (list, tuple)):
            n_qubits = len(dims[0]) if isinstance(dims[0], (list, tuple)) else len(dims)
            if n_qubits > 1:
                # Create identity operators for other qubits
                id_list = [qeye(2) for _ in range(n_qubits-1)]
                # Tensor product with first qubit operators
                a = tensor([a] + id_list)
                sm = tensor([sm] + id_list)
                sp = tensor([sp] + id_list)
                sx = tensor([sx] + id_list)
                sy = tensor([sy] + id_list)
                sz = tensor([sz] + id_list)
        
        # Depolarizing noise: equal probability of X, Y, Z errors
        if self.noise_config.get('depolarizing', {}).get('enabled', False):
            rate = self.noise_config['depolarizing']['rate']
            gamma = rate / 4.0  # Total rate divided by 4
            c_ops.extend([
                np.sqrt(gamma) * sx,
                np.sqrt(gamma) * sy,
                np.sqrt(gamma) * sz
            ])
        
        # Dephasing noise: loss of phase coherence
        if self.noise_config.get('dephasing', {}).get('enabled', False):
            rate = self.noise_config['dephasing']['rate']
            c_ops.append(np.sqrt(rate/2.0) * sz)
        
        # Amplitude damping: spontaneous emission
        if self.noise_config.get('amplitude_damping', {}).get('enabled', False):
            rate = self.noise_config['amplitude_damping']['rate']
            c_ops.append(np.sqrt(rate) * sm)
        
        # Thermal noise: both emission and absorption
        if self.noise_config.get('thermal', {}).get('enabled', False):
            nth = self.noise_config['thermal']['nth']
            rate = self.noise_config['thermal']['rate']
            # Emission and absorption rates
            gamma0 = rate * (nth + 1)  # Relaxation
            gamma1 = rate * nth        # Excitation
            c_ops.extend([
                np.sqrt(gamma0) * sm,  # Relaxation
                np.sqrt(gamma1) * sp   # Excitation
            ])
        
        return c_ops
>>>>>>> 0f940e91

class QuantumCircuit:
    """
    Base class for quantum circuits using qutip-qip's circuit building features.
    """
    def __init__(self, num_qubits, base_hamiltonian=None):
        self.num_qubits = num_qubits
        self.base_hamiltonian = base_hamiltonian
        self.circuit = QubitCircuit(num_qubits)
        self.config = load_config()
        
    def add_gate(self, gate_name, targets, controls=None, arg_value=None):
        """Add a gate to the circuit."""
        self.circuit.add_gate(gate_name, targets=targets, controls=controls, arg_value=arg_value)
    
    def get_unitary(self):
        """Get the unitary matrix for the entire circuit."""
        return self.circuit.compute_unitary()
    
    def run(self, initial_state):
        """Run the circuit on an initial state."""
        U = self.get_unitary()
        if initial_state.isket:
            return U * initial_state
        else:
            return U * initial_state * U.dag()

<<<<<<< HEAD
class StandardCircuit(QuantumCircuit):
=======
#################################################
# StandardCircuit
#################################################
class StandardCircuit(Processor):
>>>>>>> 0f940e91
    """
    Standard circuit evolution using qutip's solvers.
    """
<<<<<<< HEAD
    def __init__(self, base_hamiltonian, total_time=None, n_steps=None, c_ops=None):
        super().__init__(base_hamiltonian.dims[0][0] if isinstance(base_hamiltonian.dims[0], list) else 2)
=======
    def __init__(self, base_hamiltonian, total_time=None, n_steps=None, c_ops=None, noise_config=None):
        super().__init__(N=base_hamiltonian.shape[0])
>>>>>>> 0f940e91
        self.base_hamiltonian = base_hamiltonian
        self.config = load_config()
        self.total_time = total_time if total_time is not None else self.config.get('total_time', 1.0)
        self.n_steps = n_steps if n_steps is not None else self.config.get('n_steps', 10)
        
        # Initialize noise channels
        self._noise = NoiseChannel(noise_config)
        base_c_ops = c_ops if c_ops is not None else self.config.get('c_ops', [])
        noise_c_ops = self._noise.get_collapse_operators(base_hamiltonian.shape[0])
        self.c_ops = base_c_ops + noise_c_ops
        
    @property
    def noise(self):
        """Get the noise channel"""
        return self._noise

    def evolve_closed(self, initial_state, n_steps=None):
        """
        Evolution using qutip's sesolve for closed systems.
        """
        steps = n_steps if n_steps is not None else self.n_steps
        tlist = np.linspace(0, self.total_time, steps + 1)
        
        if initial_state.isket:
            rho0 = ket2dm(initial_state)
        else:
<<<<<<< HEAD
            rho0 = initial_state
        
        result = mesolve(
            self.base_hamiltonian,
            rho0,
            tlist,
            c_ops=[],  # No collapse operators for closed evolution
            options=Options(store_states=True)
        )
=======
            rho = initial_state

        all_states = []
        def schedule_pulse(self, pulse, time):
            """
            Schedule a pulse with specified parameters at a given time.
            """
            self.schedule.append({'pulse': pulse, 'time': time})

        def get_pulses_at_time(self, time):
            """
            Retrieve all pulses scheduled at a specific time.
            """
            return [p['pulse'] for p in self.schedule if p['time'] == time]

        for _ in range(steps):
            rho = U_dt * rho * U_dt.dag()
            all_states.append(rho)
        result = ClosedResult(states=all_states, times=[dt * (i + 1) for i in range(steps)])
>>>>>>> 0f940e91
        return result

    def evolve_open(self, initial_state):
        """
        Evolution using qutip's mesolve for open systems.
        """
        tlist = np.linspace(0, self.total_time, self.n_steps + 1)
        
        if initial_state.isket:
            rho0 = ket2dm(initial_state)
        else:
            rho0 = initial_state
        
        result = mesolve(
            self.base_hamiltonian,
            rho0,
            tlist,
            self.c_ops,
            options=Options(store_states=True)
        )
        return result

<<<<<<< HEAD
class PhiScaledCircuit(QuantumCircuit):
    """
    Phi-scaled circuit evolution using qutip's features.
    """
    def __init__(self, base_hamiltonian, scaling_factor=None, c_ops=None):
        super().__init__(base_hamiltonian.dims[0][0] if isinstance(base_hamiltonian.dims[0], list) else 2)
        self.base_hamiltonian = base_hamiltonian
        self.config = load_config()
        self.scale_factor = scaling_factor if scaling_factor is not None else self.config.get('scale_factor', 1)
        self.c_ops = c_ops if c_ops is not None else self.config.get('c_ops', [])
    
    def get_scaled_hamiltonian(self, step_idx):
        """Get Hamiltonian scaled by phi^step_idx."""
=======

#################################################
# PhiScaledCircuit
#################################################
class ScaledCircuit(Processor):
    """
    Scale factor-based expansions:
      scale_n = (scale_factor^n).
    Closed evolution: discrete repeated steps.
    Open evolution: approximate H_eff by summing log(U_n).
    
    Parameters:
    -----------
    base_hamiltonian : Qobj
        Base Hamiltonian to scale
    scaling_factor : float, optional
        Factor to scale evolution (default=1.0)
    c_ops : list, optional
        Collapse operators for open system evolution
    positivity : bool, optional
        Whether to enforce positivity after each step
    """
    def __init__(self, base_hamiltonian, scaling_factor=None, c_ops=None, positivity=None, noise_config=None, total_time=None, n_steps=None):
        super().__init__(N=base_hamiltonian.shape[0])
        self.base_hamiltonian = base_hamiltonian
        self.config = load_config()
        self.scale_factor = scaling_factor if scaling_factor is not None else self.config.get('scale_factor', 1.0)
        self.positivity = positivity if positivity is not None else self.config.get('positivity', False)
        self.total_time = total_time if total_time is not None else self.config.get('total_time', 1.0)
        self.n_steps = n_steps if n_steps is not None else self.config.get('n_steps', 10)
        
        # Initialize noise channels with adjusted rates for scaled evolution
        self._noise = NoiseChannel(noise_config)
        base_c_ops = c_ops if c_ops is not None else self.config.get('c_ops', [])
        noise_c_ops = [op * np.sqrt(self.scale_factor) for op in self._noise.get_collapse_operators(base_hamiltonian.shape[0])]
        self.c_ops = base_c_ops + noise_c_ops
        
    @property
    def noise(self):
        """Get the noise channel"""
        return self._noise
            
    def scale_unitary(self, step_idx):
>>>>>>> 0f940e91
        scale = (self.scale_factor ** step_idx)
        return scale * self.base_hamiltonian
    
    def evolve_closed(self, initial_state, n_steps=None):
<<<<<<< HEAD
        """
        Phi-scaled evolution for closed systems.
        """
        steps = n_steps if n_steps is not None else self.config.get('n_steps', 10)
        
=======
        # Give precedence to passed parameter over config
        steps = n_steps if n_steps is not None else self.n_steps
>>>>>>> 0f940e91
        if initial_state.isket:
            state = initial_state
        else:
            # If density matrix provided, we'll evolve it directly
            state = initial_state
        
        states = []
        times = []
        current_time = 0
        
        for idx in range(steps):
            H_scaled = self.get_scaled_hamiltonian(idx)
            dt = 1.0  # Unit time step
            
            # Evolve for unit time with scaled Hamiltonian
            U = (-1j * dt * H_scaled).expm()
            if state.isket:
                state = U * state
            else:
                state = U * state * U.dag()
            
            states.append(state)
            current_time += dt
            times.append(current_time)
        
        result = type('EvolutionResult', (), {})()
        result.states = states
        result.times = times
        return result

    def evolve_open(self, initial_state, n_steps=None):
        """
        Phi-scaled evolution for open systems using qutip's master equation solver.
        """
        steps = n_steps if n_steps is not None else self.config.get('n_steps', 10)
        tlist = np.linspace(0, steps, steps + 1)
        
        if initial_state.isket:
            rho0 = ket2dm(initial_state)
        else:
            rho0 = initial_state
<<<<<<< HEAD
=======

        steps = n_steps if n_steps is not None else self.n_steps
        if tlist is None:
            tlist = np.linspace(0, self.total_time, steps + 1)
>>>>>>> 0f940e91
        
        # Build effective Hamiltonian
        H_eff = sum(self.get_scaled_hamiltonian(idx) for idx in range(steps))
        
        result = mesolve(
            H_eff,
            rho0,
            tlist,
            self.c_ops,
            options=Options(store_states=True)
        )
        return result

<<<<<<< HEAD
class FibonacciBraidingCircuit(QuantumCircuit):
=======
    def build_approx_total_hamiltonian(self, n_steps=None):
        from qutip import Qobj
        import numpy as np
        # from constants import PHI  # Import PHI constant (no longer needed)
        steps = n_steps if n_steps is not None else self.config.get('n_steps', 10)
        dim = self.base_hamiltonian.shape[0]
        H_eff = Qobj(np.zeros((dim, dim), dtype=complex), dims=self.base_hamiltonian.dims)
        for idx in range(steps):
            U_n = self.scale_unitary(idx)
            scale = (self.scale_factor ** idx)
            logU = U_n.logm()
            H_eff += (1.0j / scale) * logU
        return H_eff

    class PulseScheduler:
        """
        Manages pulse scheduling within the simulation.
        """
        def __init__(self, schedule=None):
            self.schedule = schedule if schedule else []
        def add_pulse(self, pulse):
            self.schedule.append(pulse)
        def get_schedule(self):
            return self.schedule


#################################################
# FibonacciBraidingCircuit
#################################################
class FibonacciBraidingCircuit:
>>>>>>> 0f940e91
    """
    Circuit implementation for Fibonacci anyon braiding using qutip's features.
    """
    def __init__(self, num_qubits=2):
        super().__init__(num_qubits)
        self.braids = []
    
    def add_braid(self, braid_operator):
        """Add a braid operation to the circuit."""
        # Create a custom gate from the braid operator
        gate = Gate(name=f"braid_{len(self.braids)}", targets=[0,1], arg_value=0)
        gate.matrix = braid_operator
        self.circuit.add_gate(gate)
        self.braids.append(braid_operator)
    
    def evolve(self, initial_state):
        """
        Evolve the initial state through the braiding circuit.
        
        Returns:
        - result: Evolution result containing states and times
        """
        # Create result object to match other evolution methods
        result = type('EvolutionResult', (), {})()
        
        # Store initial state
        states = [initial_state]
        times = [0.0]
        
        # Apply each braid operation sequentially
        current_state = initial_state
        for i, braid in enumerate(self.braids):
            if current_state.isket:
                current_state = braid * current_state
            else:
                current_state = braid * current_state * braid.dag()
            states.append(current_state)
            times.append(float(i + 1))
        
        result.states = states
        result.times = times
        return result<|MERGE_RESOLUTION|>--- conflicted
+++ resolved
@@ -4,99 +4,10 @@
 
 import numpy as np
 from constants import PHI
-<<<<<<< HEAD
 from qutip import Qobj, ket2dm, mesolve, Options, basis, sigmax, sigmay, sigmaz
 from qutip_qip.circuit import QubitCircuit
 from qutip_qip.operations import Gate
 from .config import load_config
-=======
-from qutip import Qobj, ket2dm, mesolve, Options, sigmax, sigmay, sigmaz, destroy, tensor, qeye
-from qutip_qip.noise import Noise
-from qutip_qip.device import Processor
-from .quantum_state import positivity_projection
-from .config import load_config
-
-class NoiseChannel:
-    """
-    Manages different types of noise channels for quantum circuits.
-    Integrates with QuTiP-QIP's noise models.
-    """
-    def __init__(self, config=None):
-        self.config = config if config else load_config()
-        self.noise_config = self.config.get('noise', {})
-        
-    def get_collapse_operators(self, dims):
-        """
-        Generate collapse operators based on enabled noise channels.
-        
-        Parameters:
-        -----------
-        dims : int or list
-            Dimension(s) of the quantum system
-            
-        Returns:
-        --------
-        list
-            List of collapse operators (Qobj)
-        """
-        c_ops = []
-        
-        # Get system operators for single qubit
-        a = destroy(2)  # Annihilation operator for 2-level system
-        sm = a  # Lowering operator
-        sp = a.dag()  # Raising operator
-        sx = sigmax()
-        sy = sigmay()
-        sz = sigmaz()
-        
-        # For multi-qubit systems, apply to first qubit only
-        if isinstance(dims, (list, tuple)):
-            n_qubits = len(dims[0]) if isinstance(dims[0], (list, tuple)) else len(dims)
-            if n_qubits > 1:
-                # Create identity operators for other qubits
-                id_list = [qeye(2) for _ in range(n_qubits-1)]
-                # Tensor product with first qubit operators
-                a = tensor([a] + id_list)
-                sm = tensor([sm] + id_list)
-                sp = tensor([sp] + id_list)
-                sx = tensor([sx] + id_list)
-                sy = tensor([sy] + id_list)
-                sz = tensor([sz] + id_list)
-        
-        # Depolarizing noise: equal probability of X, Y, Z errors
-        if self.noise_config.get('depolarizing', {}).get('enabled', False):
-            rate = self.noise_config['depolarizing']['rate']
-            gamma = rate / 4.0  # Total rate divided by 4
-            c_ops.extend([
-                np.sqrt(gamma) * sx,
-                np.sqrt(gamma) * sy,
-                np.sqrt(gamma) * sz
-            ])
-        
-        # Dephasing noise: loss of phase coherence
-        if self.noise_config.get('dephasing', {}).get('enabled', False):
-            rate = self.noise_config['dephasing']['rate']
-            c_ops.append(np.sqrt(rate/2.0) * sz)
-        
-        # Amplitude damping: spontaneous emission
-        if self.noise_config.get('amplitude_damping', {}).get('enabled', False):
-            rate = self.noise_config['amplitude_damping']['rate']
-            c_ops.append(np.sqrt(rate) * sm)
-        
-        # Thermal noise: both emission and absorption
-        if self.noise_config.get('thermal', {}).get('enabled', False):
-            nth = self.noise_config['thermal']['nth']
-            rate = self.noise_config['thermal']['rate']
-            # Emission and absorption rates
-            gamma0 = rate * (nth + 1)  # Relaxation
-            gamma1 = rate * nth        # Excitation
-            c_ops.extend([
-                np.sqrt(gamma0) * sm,  # Relaxation
-                np.sqrt(gamma1) * sp   # Excitation
-            ])
-        
-        return c_ops
->>>>>>> 0f940e91
 
 class QuantumCircuit:
     """
@@ -124,24 +35,12 @@
         else:
             return U * initial_state * U.dag()
 
-<<<<<<< HEAD
 class StandardCircuit(QuantumCircuit):
-=======
-#################################################
-# StandardCircuit
-#################################################
-class StandardCircuit(Processor):
->>>>>>> 0f940e91
     """
     Standard circuit evolution using qutip's solvers.
     """
-<<<<<<< HEAD
     def __init__(self, base_hamiltonian, total_time=None, n_steps=None, c_ops=None):
         super().__init__(base_hamiltonian.dims[0][0] if isinstance(base_hamiltonian.dims[0], list) else 2)
-=======
-    def __init__(self, base_hamiltonian, total_time=None, n_steps=None, c_ops=None, noise_config=None):
-        super().__init__(N=base_hamiltonian.shape[0])
->>>>>>> 0f940e91
         self.base_hamiltonian = base_hamiltonian
         self.config = load_config()
         self.total_time = total_time if total_time is not None else self.config.get('total_time', 1.0)
@@ -168,7 +67,6 @@
         if initial_state.isket:
             rho0 = ket2dm(initial_state)
         else:
-<<<<<<< HEAD
             rho0 = initial_state
         
         result = mesolve(
@@ -178,27 +76,6 @@
             c_ops=[],  # No collapse operators for closed evolution
             options=Options(store_states=True)
         )
-=======
-            rho = initial_state
-
-        all_states = []
-        def schedule_pulse(self, pulse, time):
-            """
-            Schedule a pulse with specified parameters at a given time.
-            """
-            self.schedule.append({'pulse': pulse, 'time': time})
-
-        def get_pulses_at_time(self, time):
-            """
-            Retrieve all pulses scheduled at a specific time.
-            """
-            return [p['pulse'] for p in self.schedule if p['time'] == time]
-
-        for _ in range(steps):
-            rho = U_dt * rho * U_dt.dag()
-            all_states.append(rho)
-        result = ClosedResult(states=all_states, times=[dt * (i + 1) for i in range(steps)])
->>>>>>> 0f940e91
         return result
 
     def evolve_open(self, initial_state):
@@ -221,7 +98,6 @@
         )
         return result
 
-<<<<<<< HEAD
 class PhiScaledCircuit(QuantumCircuit):
     """
     Phi-scaled circuit evolution using qutip's features.
@@ -235,65 +111,15 @@
     
     def get_scaled_hamiltonian(self, step_idx):
         """Get Hamiltonian scaled by phi^step_idx."""
-=======
-
-#################################################
-# PhiScaledCircuit
-#################################################
-class ScaledCircuit(Processor):
-    """
-    Scale factor-based expansions:
-      scale_n = (scale_factor^n).
-    Closed evolution: discrete repeated steps.
-    Open evolution: approximate H_eff by summing log(U_n).
-    
-    Parameters:
-    -----------
-    base_hamiltonian : Qobj
-        Base Hamiltonian to scale
-    scaling_factor : float, optional
-        Factor to scale evolution (default=1.0)
-    c_ops : list, optional
-        Collapse operators for open system evolution
-    positivity : bool, optional
-        Whether to enforce positivity after each step
-    """
-    def __init__(self, base_hamiltonian, scaling_factor=None, c_ops=None, positivity=None, noise_config=None, total_time=None, n_steps=None):
-        super().__init__(N=base_hamiltonian.shape[0])
-        self.base_hamiltonian = base_hamiltonian
-        self.config = load_config()
-        self.scale_factor = scaling_factor if scaling_factor is not None else self.config.get('scale_factor', 1.0)
-        self.positivity = positivity if positivity is not None else self.config.get('positivity', False)
-        self.total_time = total_time if total_time is not None else self.config.get('total_time', 1.0)
-        self.n_steps = n_steps if n_steps is not None else self.config.get('n_steps', 10)
-        
-        # Initialize noise channels with adjusted rates for scaled evolution
-        self._noise = NoiseChannel(noise_config)
-        base_c_ops = c_ops if c_ops is not None else self.config.get('c_ops', [])
-        noise_c_ops = [op * np.sqrt(self.scale_factor) for op in self._noise.get_collapse_operators(base_hamiltonian.shape[0])]
-        self.c_ops = base_c_ops + noise_c_ops
-        
-    @property
-    def noise(self):
-        """Get the noise channel"""
-        return self._noise
-            
-    def scale_unitary(self, step_idx):
->>>>>>> 0f940e91
         scale = (self.scale_factor ** step_idx)
         return scale * self.base_hamiltonian
     
     def evolve_closed(self, initial_state, n_steps=None):
-<<<<<<< HEAD
         """
         Phi-scaled evolution for closed systems.
         """
         steps = n_steps if n_steps is not None else self.config.get('n_steps', 10)
         
-=======
-        # Give precedence to passed parameter over config
-        steps = n_steps if n_steps is not None else self.n_steps
->>>>>>> 0f940e91
         if initial_state.isket:
             state = initial_state
         else:
@@ -335,13 +161,6 @@
             rho0 = ket2dm(initial_state)
         else:
             rho0 = initial_state
-<<<<<<< HEAD
-=======
-
-        steps = n_steps if n_steps is not None else self.n_steps
-        if tlist is None:
-            tlist = np.linspace(0, self.total_time, steps + 1)
->>>>>>> 0f940e91
         
         # Build effective Hamiltonian
         H_eff = sum(self.get_scaled_hamiltonian(idx) for idx in range(steps))
@@ -355,40 +174,7 @@
         )
         return result
 
-<<<<<<< HEAD
 class FibonacciBraidingCircuit(QuantumCircuit):
-=======
-    def build_approx_total_hamiltonian(self, n_steps=None):
-        from qutip import Qobj
-        import numpy as np
-        # from constants import PHI  # Import PHI constant (no longer needed)
-        steps = n_steps if n_steps is not None else self.config.get('n_steps', 10)
-        dim = self.base_hamiltonian.shape[0]
-        H_eff = Qobj(np.zeros((dim, dim), dtype=complex), dims=self.base_hamiltonian.dims)
-        for idx in range(steps):
-            U_n = self.scale_unitary(idx)
-            scale = (self.scale_factor ** idx)
-            logU = U_n.logm()
-            H_eff += (1.0j / scale) * logU
-        return H_eff
-
-    class PulseScheduler:
-        """
-        Manages pulse scheduling within the simulation.
-        """
-        def __init__(self, schedule=None):
-            self.schedule = schedule if schedule else []
-        def add_pulse(self, pulse):
-            self.schedule.append(pulse)
-        def get_schedule(self):
-            return self.schedule
-
-
-#################################################
-# FibonacciBraidingCircuit
-#################################################
-class FibonacciBraidingCircuit:
->>>>>>> 0f940e91
     """
     Circuit implementation for Fibonacci anyon braiding using qutip's features.
     """
