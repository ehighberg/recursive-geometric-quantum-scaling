--- conflicted
+++ resolved
@@ -157,21 +157,21 @@
     # Only perform fractal analysis if explicitly requested
     if analyze_fractal:
         from analyses.fractal_analysis import compute_wavefunction_profile, estimate_fractal_dimension
-        
+
         # Generate rich energy spectrum data
         k_values = np.linspace(0, 4*np.pi, 400)  # Extended k-range to see more bands
         result.parameter_values = k_values
-        
+
         # Compute energy spectrum with multiple bands and avoided crossings
         # First determine the number of energy levels
         if num_qubits == 1:
             num_levels = 2
         else:
             num_levels = 2**num_qubits
-        
+
         # Initialize energy array with proper shape
         energies = np.zeros((len(k_values), num_levels))
-        
+
         for k_idx, k in enumerate(k_values):
             # Create k-dependent Hamiltonian with richer structure
             if num_qubits == 1:
@@ -188,94 +188,59 @@
                 for i in range(num_qubits):
                     sx_list[i] = sigmax()
                     sz_list[i] = sigmaz()
-                
+
                 H_k = k * H0
                 for i in range(num_qubits):
                     H_k += (0.1 * k**2 * tensor(sz_list) + 
                            0.05 * k**3 * tensor(sx_list) +
                            0.02 * np.sin(k) * tensor(sz_list) +
                            0.015 * np.cos(2*k) * tensor(sx_list))
-            
-<<<<<<< HEAD
+
             # Get eigenvalues and ensure consistent shape
             evals = np.sort(H_k.eigenenergies())
             energies[k_idx, :] = evals
-        
+
         result.energies = energies
-=======
-            H_k = k * H0
-            for i in range(num_qubits):
-                H_k += (0.1 * k**2 * tensor(sz_list) + 
-                       0.05 * k**3 * tensor(sx_list) +
-                       0.02 * np.sin(k) * tensor(sz_list) +
-                       0.015 * np.cos(2*k) * tensor(sx_list))
-        evals = np.sort(H_k.eigenenergies())  # Sort eigenvalues for consistent band structure
-        energies.append(evals)
-    result.energies = np.array(energies)
-    
-    # Store final wavefunction
-    result.wavefunction = result.states[-1]
-    
-    # Compute fractal dimensions across multiple scales
-    max_depth = 4  # TODO: refactor to take magic number from config. should be done when extracting this code to an analysis script.
-    recursion_depths = np.arange(2, max_depth + 1)
-    dimensions = []
-    errors = []
-    
-    # Compute fractal dimensions with improved statistics
-    for depth in recursion_depths:
-        # Generate denser grid for higher depths
-        points = 2**depth
-        x_array = np.linspace(0, 1, points)
->>>>>>> ca3a5af5
-        
+
         # Store final wavefunction
         result.wavefunction = result.states[-1]
-        
-<<<<<<< HEAD
+
         # Compute fractal dimensions across multiple scales
         max_depth = 15  # Increased depth for better scaling analysis
         recursion_depths = np.arange(2, max_depth + 1)
         num_depths = len(recursion_depths)
-        
+
         # Initialize arrays with proper shapes
         dimensions = np.zeros(num_depths)
         errors = np.zeros(num_depths)
-        
+
         # Compute fractal dimensions with improved statistics
         for depth_idx, depth in enumerate(recursion_depths):
             # Generate denser grid for higher depths
             points = 2**depth
             x_array = np.linspace(0, 1, points)
-=======
-        # Sample states across the evolution
-        sample_indices = np.linspace(0, len(result.states)-1, 5, dtype=int)
-        for idx in sample_indices:
-            state = result.states[idx]
-            wf_profile, options = compute_wavefunction_profile(state, x_array)
->>>>>>> ca3a5af5
-            
+
             # Analyze multiple states for better statistics
             sample_indices = np.linspace(0, len(result.states)-1, 5, dtype=int)
             valid_dimensions = []
             valid_errors = []
-            
+
             for idx in sample_indices:
                 state = result.states[idx]
                 wf_profile, _ = compute_wavefunction_profile(state, x_array)  # Ensure we get the profile
-                
+
                 if wf_profile is not None and len(wf_profile) > 0:
                     # Normalize profile to avoid numerical issues
                     wf_profile = wf_profile / (np.max(wf_profile) if np.max(np.abs(wf_profile)) > 0 else 1.0)
-                    
+
                     # Use multiple box size ranges for robust dimension estimation
                     box_sizes = np.logspace(-depth, 0, depth * 10)
                     dimension, info = estimate_fractal_dimension(wf_profile, box_sizes)
-                    
+
                     if not np.isnan(dimension):  # Filter out invalid results
                         valid_dimensions.append(dimension)
                         valid_errors.append(info['std_error'])
-            
+
             # Average dimensions and propagate errors
             if valid_dimensions:
                 dimensions[depth_idx] = np.mean(valid_dimensions)
@@ -283,11 +248,11 @@
             else:
                 dimensions[depth_idx] = np.nan
                 errors[depth_idx] = np.nan
-        
+
         result.fractal_dimensions = dimensions
         result.recursion_depths = recursion_depths
         result.dimension_errors = errors
-        
+
         # Define theoretical scaling function based on renormalization group analysis
         def theoretical_scaling(n):
             """D(n) = D_∞ - c₁/n - c₂/n²"""
@@ -295,17 +260,14 @@
             c1 = 0.5      # First-order correction
             c2 = 0.2      # Second-order correction
             return D_inf - c1/n - c2/(n*n)
-        
+
         result.scaling_function = theoretical_scaling
     
     return result
 
 if __name__=="__main__":
-<<<<<<< HEAD
-=======
     from app.analyze_results import analyze_simulation_results
     
->>>>>>> ca3a5af5
     # Run evolution simulation with parameters tuned for fractal analysis
     evolution_result = run_state_evolution(
         num_qubits=1,
@@ -315,10 +277,6 @@
         analyze_fractal=True  # Enable fractal analysis
     )
     
-<<<<<<< HEAD
-    print("\nAnalysis complete.")
-    print(f"Final state: {evolution_result.states[-1]}")
-=======
     # Analyze results and generate visualizations
     analysis_results = analyze_simulation_results(evolution_result)
     
@@ -327,5 +285,4 @@
     print(f"Final state: {analysis_results['final_state']}")
     print("\nQuantum metrics:")
     for metric, value in analysis_results['metrics'].items():
-        print(f"- {metric}: {value:.4f}")
->>>>>>> ca3a5af5
+        print(f"- {metric}: {value:.4f}")