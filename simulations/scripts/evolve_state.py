--- conflicted
+++ resolved
@@ -327,13 +327,9 @@
     # Only perform fractal analysis if explicitly requested
     if analyze_fractal:
         from analyses.fractal_analysis import compute_wavefunction_profile, estimate_fractal_dimension
-<<<<<<< HEAD
         
         print("Performing fractal analysis...")
         
-=======
-
->>>>>>> 872f7d89
         # Generate rich energy spectrum data
         k_values = np.linspace(0, 4*np.pi, 400)  # Extended k-range to see more bands
         result.parameter_values = k_values
@@ -347,14 +343,9 @@
 
         # Initialize energy array with proper shape
         energies = np.zeros((len(k_values), num_levels))
-<<<<<<< HEAD
         
         print("Computing energy spectrum...")
         for k_idx, k in enumerate(tqdm(k_values, desc="Computing energy spectrum", unit="k-point")):
-=======
-
-        for k_idx, k in enumerate(k_values):
->>>>>>> 872f7d89
             # Create k-dependent Hamiltonian with richer structure
             if num_qubits == 1:
                 H_k = (k * H0 + 
@@ -449,7 +440,6 @@
     print("State evolution complete.")
     return result
 
-<<<<<<< HEAD
 
 def run_phi_recursive_evolution(num_qubits, state_label, n_steps, scaling_factor=PHI, recursion_depth=3, analyze_phi=True, noise_config=None):
     """
@@ -755,7 +745,6 @@
         'phi_recursive_results': phi_recursive_results,
         'comparative_metrics': comparative_metrics
     }
-=======
 if __name__=="__main__":
     from app.analyze_results import analyze_simulation_results
     
@@ -776,5 +765,4 @@
     print(f"Final state: {analysis_results['final_state']}")
     print("\nQuantum metrics:")
     for metric, value in analysis_results['metrics'].items():
-        print(f"- {metric}: {value:.4f}")
->>>>>>> 872f7d89
+        print(f"- {metric}: {value:.4f}")